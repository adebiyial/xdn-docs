# Request Headers

This guide covers the headers that Moovweb XDN injects into requests making them visible to your server code.

## General headers

<<<<<<< HEAD
- `x-xdn-client-ip`: client IP from which the request originated _or_ first IP in `x-forwarded-for` is already present (which may happen when [XDN is behind another CDN](third_party_cdns)).
- `x-xdn-destination`: the routing destination as determined by traffic splitting rules if any; the name of the destinations are taken from Moovweb XDN router code and if not specified then default is `default`
- `x-xdn-original-qs`: contains the original query string if [custom caching](caching#section_customizing_the_cache_key) rules exclude query strings for the matching route; otherwise not set
=======
* `x-xdn-client-ip`: client IP from which the request originated *or* first IP in `x-forwarded-for` is already present (which may happen when [XDN is behind another CDN](third_party_cdns)).
* `x-xdn-destination`: the routing destination as determined by traffic splitting rules if any; the name of the destinations are taken from Moovweb XDN router code and if not specified then default is `default`
* `x-xdn-original-qs`: contains the original query string if [custom caching](caching#section_customizing_the_cache_key) rules exclude query strings for the matching route; otherwise not set
* `x-xdn-protocol`: the protocol on which the connection to your site has been established; it can either be `https` or `http`; see more details [here](security#section_ssl)
>>>>>>> e25b997c

## User agent headers

User agent headers are headers that Moovweb XDN derives by analyzing the received `user-agent` request header.

- `x-xdn-device`: device type which can be `smartphone`, `tablet`, `mobile` (feature phones) or `desktop`
- `x-xdn-vendor`: vendor of the device which can be `apple`, `android` or `generic`
- `x-xdn-device-is-bot`: flag indicating a bot device (`0` for not identified as bot, `1` for identified as bot)
- `x-xdn-browser`: browser type which can be `chrome`, `safari`, `firefox`, `opera`, `edge`, `msie` or `generic`

These values are provided as best effort as user agent, especially adversarial ones, can control the values by which we determine the values above.

## Geolocation headers

Geolocation headers contain the geographical information about the provenance of the request. They are based on the IP of the actual request or, if overriding need is presented, on the content of `x-xdn-client-ip` request header.

- `x-xdn-geo-country-code`: two letter country code from which the request originated
- `x-xdn-geo-city`: the name of the city from which the request originated
- `x-xdn-geo-postal-code`: the ZIP or postal code from which the request originated
- `x-xdn-geo-latitude`: the geographical latitude from which the request originated
- `x-xdn-geo-longitude`: the geographical longitude from which the request originated

These values are provided as best effort as Moovweb cannot guarantee that client IP to geographical location is always accurate.

## Static prerendering headers

- `x-xdn-preload`: determines if the request originated from [Static Prerendering](/guides/static_prerendering)<|MERGE_RESOLUTION|>--- conflicted
+++ resolved
@@ -4,16 +4,10 @@
 
 ## General headers
 
-<<<<<<< HEAD
-- `x-xdn-client-ip`: client IP from which the request originated _or_ first IP in `x-forwarded-for` is already present (which may happen when [XDN is behind another CDN](third_party_cdns)).
-- `x-xdn-destination`: the routing destination as determined by traffic splitting rules if any; the name of the destinations are taken from Moovweb XDN router code and if not specified then default is `default`
-- `x-xdn-original-qs`: contains the original query string if [custom caching](caching#section_customizing_the_cache_key) rules exclude query strings for the matching route; otherwise not set
-=======
 * `x-xdn-client-ip`: client IP from which the request originated *or* first IP in `x-forwarded-for` is already present (which may happen when [XDN is behind another CDN](third_party_cdns)).
 * `x-xdn-destination`: the routing destination as determined by traffic splitting rules if any; the name of the destinations are taken from Moovweb XDN router code and if not specified then default is `default`
 * `x-xdn-original-qs`: contains the original query string if [custom caching](caching#section_customizing_the_cache_key) rules exclude query strings for the matching route; otherwise not set
 * `x-xdn-protocol`: the protocol on which the connection to your site has been established; it can either be `https` or `http`; see more details [here](security#section_ssl)
->>>>>>> e25b997c
 
 ## User agent headers
 
