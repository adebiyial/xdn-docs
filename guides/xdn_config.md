--- conflicted
+++ resolved
@@ -11,11 +11,7 @@
 | domainOrIp       | String  | (Required) The domain or ip address for the backend site or API. |
 | hostHeader       | String  | A value to send as the `host` header when sending requests to the backend site or API. By default the host header sent from the browser is used. |
 | disableCheckCert | Boolean | A flag to turn off the TLS certificate check when making proxy requests to the backend site or API. By default it is `false` and for security purposes we strongly recommend that it is kept `false` in production environments. When using this option, you may also want to run your app with the `NODE_TLS_REJECT_UNAUTHORIZED` environment variable set to "0" to allow node to fetch from sites with invalid certificates. |
-<<<<<<< HEAD
 | port             | Number  | The port on which the backend receives https requests. Defaults to 443 but you can specify any other acceptable port value. Note that specifying `80` has no special meaning as XDN will never send secured requests to unsecured backends. To [enable HTTP traffic](security#section_ssl) on a backend you must have a route matching `http` protocol in your router and serve content from that route. All HTTP traffic assumes port `80` on the backend. |
-=======
-| port             | Number  | The port on which the backend receives https requests. Defaults to 443                                                                                                                                                                                                                                                                                                                                                          |
->>>>>>> f0eeaff9
 
 ## routes
 
