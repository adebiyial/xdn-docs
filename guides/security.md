# Security

This guide shows you how to keep your site secure using the Moovweb XDN.

## Content Security Policy (CSP)

[Content Security Policy](https://developer.mozilla.org/en-US/docs/Web/HTTP/CSP) (CSP) is an added layer of security that helps to detect and mitigate certain types of attacks, including Cross Site Scripting (XSS) and data injection attacks. These attacks are used for everything from data theft to site defacement to distribution of malware.

You can easily add CSP headers to your site via a catch-all route near the top of your router.

To enforce a content security policy:

```js
new Router().match('/:path*', ({ setResponseHeader }) => {
  setResponseHeader(
    'Content-Security-Policy',
    "default-src 'self'; report-uri http://reportcollector.example.com/collector.cgi",
  )
})
// The rest of your router...
```

To enable a content security policy in report-only mode:

```js
new Router().match('/:path*', ({ setResponseHeader }) => {
  setResponseHeader('Content-Security-Policy-Report-Only', "default-src 'self'")
})
// The rest of your router...
```

## Enabling Basic Authentication

You can add basic authentication to your site using the `requireBasicAuth` router method. For example, add the following to the
top of your router:

```js
router.requireBasicAuth({
  username: process.env.BASIC_AUTH_USERNAME,
  password: process.env.BASIC_AUTH_PASSWORD,
})
```

Then, add `BASIC_AUTH_USERNAME` and `BASIC_AUTH_PASSWORD` environment variables to each environment that should enforce basic authentication. Any environment without those
environment variables will not enforce basic authentication.

## SSL

The Moovweb XDN only accepts traffic over `https`. It automatically redirects `http` requests to the same URL, including any query strings, on `https`.

## Secrets

Rather than putting secret values such as API keys in your code and checking them into source control, you can securely
store them in environment variables, then access them in your code from `process.env`. To configure environment variables,
navigate to your environment, click _EDIT_, then under _Environment Variables_, click _ADD VARIABLE_.

<<<<<<< HEAD
![networking](/images/security/environment-variables.png)

## Putting your site behind basic auth

If you would like to protect your site behind [HTTP Basic authentication](https://developer.mozilla.org/en-US/docs/Web/HTTP/Authentication) schema, you can respond with a challenge per [environment](environments) (note reading user and password from the environment):

```js
new Router()
  .requireBasicAuth({ 
    username: process.env.BASIC_AUTH_USERNAME, 
    password: process.env.BASIC_AUTH_PASSWORD 
  })
  // ... the rest of your router...
```

## Cache poisoning

[Cache poisoning attack](https://owasp.org/www-community/attacks/Cache_Poisoning) is described by OWASP as:

> The impact of a maliciously constructed response can be magnified if it is cached either by a web cache used by multiple users or even the browser cache of a single user. If a response is cached in a shared web cache, such as those commonly found in proxy servers, then all users of that cache will continue to receive the malicious content until the cache entry is purged.

To guard against this attack you must ensure that all the request parameters that influence the rendering of the content are part of your [custom cache key](caching#section_customizing_the_cache_key). XDN will [automatically include](caching#section_cache_key) `host` header and URL but including other request headers and cookies are your responsibility.

For example, if you are rendering content based on a custom language cookie, then you must include it in your custom cache key:

```js
import { CustomCacheKey } from '@xdn/core/router'

router.get('/some/path/depending/on/language/cookie', ({ cache }) => {
  cache({
    key: new CustomCacheKey().addCookie('language'),
    // Other options...
  })
})
```
=======
![networking](/images/security/environment-variables.png)
>>>>>>> db59abf6
<|MERGE_RESOLUTION|>--- conflicted
+++ resolved
@@ -54,21 +54,7 @@
 store them in environment variables, then access them in your code from `process.env`. To configure environment variables,
 navigate to your environment, click _EDIT_, then under _Environment Variables_, click _ADD VARIABLE_.
 
-<<<<<<< HEAD
 ![networking](/images/security/environment-variables.png)
-
-## Putting your site behind basic auth
-
-If you would like to protect your site behind [HTTP Basic authentication](https://developer.mozilla.org/en-US/docs/Web/HTTP/Authentication) schema, you can respond with a challenge per [environment](environments) (note reading user and password from the environment):
-
-```js
-new Router()
-  .requireBasicAuth({ 
-    username: process.env.BASIC_AUTH_USERNAME, 
-    password: process.env.BASIC_AUTH_PASSWORD 
-  })
-  // ... the rest of your router...
-```
 
 ## Cache poisoning
 
@@ -89,7 +75,4 @@
     // Other options...
   })
 })
-```
-=======
-![networking](/images/security/environment-variables.png)
->>>>>>> db59abf6
+```