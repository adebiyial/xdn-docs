# Prefetching

The XDN allows you to speed up the user's browsing experience by prefetching pages and API calls that they are likely to need.

## Traffic Shielding

You might think that prefetching will put significant additional load on the infrastructure hosting your APIs. That's actually not the case! The Moovweb XDN only serves prefetch requests from the edge cache. It will never make a request to the origin if a prefetch request cannot be served from the edge cache, so your servers will never see an increased load.

## Service Worker

To enable prefetching, your site's service worker needs to use the `@xdn/prefetch` library's `Prefetcher` class. If your site doesn't currently have a service worker, one can easily be created using Google's [Workbox](https://developers.google.com/web/tools/workbox)

Here's an example service worker based on Workbox:

```js
import { skipWaiting, clientsClaim } from 'workbox-core'
import { precacheAndRoute } from 'workbox-precaching'
import { Prefetcher } from '@xdn/prefetch/sw'

skipWaiting()
clientsClaim()
precacheAndRoute(self.__WB_MANIFEST || [])

new Prefetcher().route()
```

## Window

Once you've created a service worker, code running in the browser window needs to register the service worker before prefetching can begin. How you do this depends on the front-end framework that you use.

If you're not using a front-end framework, you can use the `install` function from `@xdn/prefetch` to install the service worker. Here's an example:

```js
import install from '@xdn/prefetch/window/install'

install()
```

## Prefetching a URL

To prefetch a URL, call the `prefetch` function from `@xdn/prefetch/window`:

```js
import { prefetch } from '@xdn/prefetch/window'

prefetch('/some/url')
```

Prefetch requests are given the lowest priority. This ensures that they do not block more critical requests like API calls, images, scripts, and navigation.

## React

The `@xdn/react` package provides a `Prefetch` component that you can wrap around any link to prefetch the link when it becomes visible in the viewport:

```js
import { Prefetch } from '@xdn/react'

function MyComponent() {
  return (
    <Prefetch url="/api/for/some/page">
      <a href="/some/page">Some Page</a>
    </Prefetch>
  )
}
```

By default, `Prefetch` will fetch and cache the URL in the link's `href` attribute. If you have a single page app, you most likely want to prefetch an API call for the page rather than the page's HTML. The example above shows you how to set the `url` property to control which URL is prefetched.

If you're using Next.js, the `Prefetch` component assumes you're using `getServerSideProps` and will prefetch the corresponding URL unless your specify a `url` prop. The `Prefetch` component should be placed between Next's `<Link>` and the `<a>` element:

```js
import Link from 'next/link'
import { Prefetch } from '@xdn/react'

export default function ProductListingPage() {
  return (
    <Link as="/p/1" href="/p/[productId]">
      <Prefetch>
        <a>Some Page</a>
      </Prefetch>
    </Link>
  )
}

export function getServerSideProps(context) {
  return {
    props: {}, // will be passed to the page component as props
  }
}
```

If you need to prefetch a different url, you can do so using the `url` prop:

```js
<Link as="/p/1" href="/p/[productId]">
  <Prefetch url="/some/url/to/prefetch">
    <a>Some Page</a>
  </Prefetch>
</Link>
```

## Vue

The `@xdn/vue` package provides a `Prefetch` component that you can wrap around any link to prefetch the link when it becomes visible in the viewport:

```jsx
<script>
  import Prefetch from '@xdn/vue/Prefetch'
</script>

<template>
  <Prefetch v-bind:url="/api/for/some/page">
    <router-link v-bind:to="/some/page">Some page</router-link>
  </Prefetch>
</template>
```

By default `Prefetch` will fetch and cache the URL in the link's `to` attribute (for both `router-link` and `nuxt-link`). If you have a single page app, you most likely want to prefetch an API call for the page rather than the page's HTML. The example above shows you how to set the `url` property to control which URL is prefetched.

## Using the XDN for Prefetching Only

If you have an existing site already in production, it is possible to prefetch from the XDN while still serving the from the existing CDN.

To achieve this:

1. Create a new XDN app using `npm create xdn-app`.
2. Use your site's hostname as the origin site.
3. Once the app is created, configure your routes file to cache the URLs you want to prefetch.
4. Deploy your XDN app.
5. Optionally give it a custom domain by creating a production environment, assigning a custom domain, and uploading an SSL certificate.
6. In your service-worker source, use the `cacheHost` option when configuring the `Prefetcher`. For example:

```js
import { skipWaiting, clientsClaim } from 'workbox-core'
import { Prefetcher } from '@xdn/prefetch/sw'

skipWaiting()
clientsClaim()

new Prefetcher({
  cacheHost: 'your.xdn.domain.here.com', // specify the domain name for your XDN app here
})
```

7. Serve the service worker from your site's origin domain. This is critical because service-worker's can only intercept fetch calls from apps served from the same origin as the service worker.
8. Add a script to your app's source to install the service worker on each page. Here's an example:

```js
import install from '@xdn/prefetch/window/install'
import prefetch from '@xdn/prefetch/window/prefetch'

document.addEventListener('DOMContentLoaded', function() {
  install({
    // Since there is no direct traffic to the XDN, the cache will only be populated from prefetch
    // requests, so we need to serve some of the prefetch requests even when they are not cached.
    // Here we choose to do so with 20% of the prefetch requests.
    forcePrefetchRatio: 0.2,

    // You can change this if you need to serve the service worker on a different path
    serviceWorkerPath: '/service-worker.js',
<<<<<<< HEAD
  })
=======

    // If you don't have links specified with a `<a>` tags with `href` attributes, you can also
    // specify watchers to prefetch when other elements are added to the page:
    watch: [{
      selector: 'div.product-tile',
      callback: el => {
        const productId = el.getAttribute('data-product-id')
        const catId = document.getElementById('cat-listing').getAttribute('data-category-id')
        prefetch(`/api/${catId}/${productId}`, 'fetch')
      }
    }]
  }) 
>>>>>>> 141a0dce
})
```<|MERGE_RESOLUTION|>--- conflicted
+++ resolved
@@ -158,9 +158,6 @@
 
     // You can change this if you need to serve the service worker on a different path
     serviceWorkerPath: '/service-worker.js',
-<<<<<<< HEAD
-  })
-=======
 
     // If you don't have links specified with a `<a>` tags with `href` attributes, you can also
     // specify watchers to prefetch when other elements are added to the page:
@@ -173,6 +170,5 @@
       }
     }]
   }) 
->>>>>>> 141a0dce
 })
 ```