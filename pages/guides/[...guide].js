import fetch from 'isomorphic-fetch'
import Head from 'next/dist/next-server/lib/head'
import React from 'react'
import Markdown from '../../components/Markdown'
import Nav from '../../components/nav'
import PageWrapper from '../../components/PageWrapper'
import getBaseUrl from '../../components/utils/getBaseUrl'
import useVersioning from '../../components/versioning'
import ApiLink from '../../components/ApiLink'
import { Typography } from '@material-ui/core'

export default function Guide({ notFound, markdown, navData, guide }) {
  const { isLatestVersion } = useVersioning()

  if (notFound) {
    return <Typography>Page not found.</Typography>
  }

  let pageTitle

  navData.some(section => {
    return section.items.some(page => {
      if ((page.as || '').endsWith(guide)) {
        pageTitle = page.text
        return true
      }
    })
  })

  return (
    <PageWrapper nav={<Nav navData={navData} aboveAdornments={[<ApiLink key="link" />]} />}>
      <Head>
<<<<<<< HEAD
        <title>Moovweb XDN {pageTitle ? `- ${pageTitle}` : ''}</title>
=======
        <title>Moovweb XDN Documentation {pageTitle ? `- ${pageTitle}` : ''}</title>
>>>>>>> d4e22d37
      </Head>
      <Markdown source={markdown} />
    </PageWrapper>
  )
}

Guide.getInitialProps = async function({ req, query, version, versions }) {
  const baseUrl = getBaseUrl(req)
  let { guide } = query

  if (Array.isArray(guide)) {
    if (guide.length > 1) {
      version = guide[0]
      guide = guide[1]
    } else {
      guide = guide[0]
    }
  }

  const sendVersion = version === versions[0] ? '' : version
  try {
    const [navData, content] = await Promise.all([
      fetch(`${baseUrl}/api/guides?version=${sendVersion}`)
        .then(res => res.json())
        .catch(e => console.log('error', e)),
      fetch(`${baseUrl}/api/guides/${guide}?version=${sendVersion}`)
        .then(res => res.text())
        .catch(e => console.log('error', e)),
    ])

    return {
      markdown: content,
      navData,
      guide,
    }
  } catch (e) {
    return {
      notFound: true,
    }
  }
}<|MERGE_RESOLUTION|>--- conflicted
+++ resolved
@@ -30,11 +30,7 @@
   return (
     <PageWrapper nav={<Nav navData={navData} aboveAdornments={[<ApiLink key="link" />]} />}>
       <Head>
-<<<<<<< HEAD
-        <title>Moovweb XDN {pageTitle ? `- ${pageTitle}` : ''}</title>
-=======
         <title>Moovweb XDN Documentation {pageTitle ? `- ${pageTitle}` : ''}</title>
->>>>>>> d4e22d37
       </Head>
       <Markdown source={markdown} />
     </PageWrapper>
