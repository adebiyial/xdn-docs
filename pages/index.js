--- conflicted
+++ resolved
@@ -182,19 +182,18 @@
                 </Paper>
               </Link>
             </Grid>
-<<<<<<< HEAD
             <Grid item>
               <Link href="/guides/[...guide]" as="/guides/gatsby">
                 <Paper className={classes.framework} elevation={0}>
                   <GatsbyIcon className={classes.icon} style={{ height: 142, width: 142 }} />
                   <Typography className={classes.frameworkText}>Get started with Gatsby</Typography>
                 </Paper>
-=======
+              </Link>
+            </Grid>
             <Grid item container xs={12} m={12} l={12} xl={12} justify="center">
                 Don't see your framework?&nbsp;
               <Link href="/guides/[...guide]" as="/guides/starter">
                 Check out XDN Starter
->>>>>>> b0ca7708
               </Link>
             </Grid>
             {/* <Grid item>
