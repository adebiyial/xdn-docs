--- conflicted
+++ resolved
@@ -3,15 +3,8 @@
   "version": "0.1.0",
   "private": true,
   "scripts": {
+    "start": "xdn run",
     "build": "next build",
-<<<<<<< HEAD
-    "start": "next dev --port=4000",
-    "build:xdn": "xdn build",
-    "start:xdn": "xdn run",
-    "prod": "xdn run --production",
-=======
-    "start": "xdn run",
->>>>>>> c600cf13
     "deploy": "xdn deploy platform",
     "xdn:upgrade": "npm i --save @xdn/core@latest @xdn/next@latest @xdn/cli@latest"
   },
